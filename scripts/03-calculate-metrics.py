import subprocess
import pandas as pd
import os
from pathlib import Path

JAVA_FILES_PATH = os.environ['JAVA_FILES_PATH'] or './target/01'
DIR_TO_CREATE = 'target/03'
dir_to_analyze = './target/01'
current_location: str = os.path.realpath(
    os.path.join(os.getcwd(), os.path.dirname(__file__))
)
<<<<<<< HEAD
csv_files = []
for dir_local in Path(dir_to_analyze).iterdir():
    if dir_local.is_dir():
        print('Run for path {}'.format(dir_local.parts[-1]))
        print('Start metrics calculation...')
        csv_filename = "./_tmp/{}_pmd_out.csv".format(dir_local.parts[-1])
        csv_files.append(csv_filename)
        f = open(csv_filename, "w")
        subprocess.call([
            './_tmp/pmd-bin/bin/run.sh', 'pmd',
            '-cache', './_tmp/cache',
            '-d', dir_local.absolute(), '-R', 'ruleset.xml', '-f', 'csv'
        ], stdout=f)
        print('Metrics have calculated.')
        f.close()
=======
print('Start metrics calculation...')
f = open("./_tmp/pmd_out.csv", "w")
subprocess.call([
    './_tmp/pmd-bin-6.22.0-SNAPSHOT/bin/run.sh', 'pmd',
    '-cache', './_tmp/cache',
    '-d', JAVA_FILES_PATH, '-R', 'ruleset.xml', '-f', 'csv'
], stdout=f)
print('Metrics have calculated.')
>>>>>>> 70e8af9f

cur_df = pd.DataFrame(
    [["-555", "com.google.samples",
      "Fake.java", "3", "11", "The class AdViewIdlingResource", "Design",
      "NcssCount"]],
    columns=["Problem", "Package", "File", "Priority", "Line", "Description", "Rule set", "Rule"]
)
cur_df.set_index("Problem")

frames = []
for i in csv_files:
    try:
        new_frame = pd.read_csv(i)
        cur_df.set_index("Problem")
        frames.append(new_frame)
    except Exception:
        pass

print("we have {} folder, {} datasets".format(len(csv_files), len(frames)))
df = pd.concat(frames)
df = df[df.Problem != -555]
df.set_index("Problem")
df.to_csv('./_tmp/pmd_out.csv')

df = pd.read_csv('./_tmp/pmd_out.csv')
df = df.drop(df.columns[[0]], axis=1)
df['class'] = 0
df.loc[df['Description'].str.contains("The class"), 'class'] = 1
rows_to_remove = df[df['class'] == 1][['File', 'class', 'Rule']]\
    .groupby(['File', 'Rule']).filter(lambda x: len(x) > 1)['File']\
    .unique().tolist()

df[df.Rule == 'CyclomaticComplexity']['Description'].str\
    .extract(r'complexity of (\d+)', expand=True)
df['cyclo'] = df['Description'].str\
    .extract(r'cyclomatic complexity of (\d+)', expand=True).astype(float)
df['ncss'] = df['Description'].str\
    .extract(r'NCSS line count of (\d+)', expand=True).astype(float)
df['npath'] = df['Description']\
    .str.extract(r'NPath complexity of (\d+)', expand=True).astype(float)

class_cyclo = df[df['class'] == 1][['File', 'cyclo']].copy().dropna()\
    .reset_index().set_index('File')
avg_method_cyclo = df[df['class'] == 0][['File', 'cyclo']].copy()\
    .dropna().groupby('File').mean() \
    .reset_index() \
    .set_index('File') \
    .rename({'cyclo': 'cyclo_method_avg'}, axis='columns')

min_method_cyclo = df[df['class'] == 0][['File', 'cyclo']].copy().dropna()\
    .groupby('File').min().reset_index().set_index('File')\
    .rename({'cyclo': 'cyclo_method_min'}, axis='columns')
max_method_cyclo = df[df['class'] == 0][['File', 'cyclo']].copy().dropna()\
    .groupby('File').max().reset_index().set_index('File')\
    .rename({'cyclo': 'cyclo_method_max'}, axis='columns')

avg_method_npath = df[df['class'] == 0][['File', 'npath']].copy().dropna()\
    .groupby('File').mean().reset_index().set_index('File')\
    .rename({'npath': 'npath_method_avg'}, axis='columns')
min_method_npath = df[df['class'] == 0][['File', 'npath']].copy().dropna()\
    .groupby('File').min().reset_index().set_index('File')\
    .rename({'npath': 'npath_method_min'}, axis='columns')
max_method_npath = df[df['class'] == 0][['File', 'npath']].copy().dropna()\
    .groupby('File').max().reset_index().set_index('File')\
    .rename({'npath': 'npath_method_max'}, axis='columns')

class_ncss = df[df['class'] == 1][['File', 'ncss']].copy().dropna()\
    .groupby('File').sum().reset_index().set_index('File')


avg_method_ncss = df[df['class'] == 0][['File', 'ncss']].copy().dropna()\
    .groupby('File').mean().reset_index().set_index('File')\
    .rename({'ncss': 'ncss_method_avg'}, axis='columns')
min_method_ncss = df[df['class'] == 0][['File', 'ncss']].copy().dropna()\
    .groupby('File').min().reset_index().set_index('File')\
    .rename({'ncss': 'ncss_method_min'}, axis='columns')
max_method_ncss = df[df['class'] == 0][['File', 'ncss']].copy().dropna()\
    .groupby('File').max().reset_index().set_index('File')\
    .rename({'ncss': 'ncss_method_max'}, axis='columns')

keys = pd.DataFrame(df.File.unique(), columns=['File']).set_index('File')
keys = keys.drop(rows_to_remove, axis=0)
metrics = keys.join(class_cyclo, how='inner')\
    .join(avg_method_cyclo, how='left')\
    .drop(columns=['index'])\
    .join(min_method_cyclo, how='left')\
    .join(max_method_cyclo, how='left')\
    .join(avg_method_npath, how='left')\
    .join(min_method_npath, how='left')\
    .join(max_method_npath, how='left')\
    .join(class_ncss, how='left')\
    .join(avg_method_ncss, how='left')\
    .join(min_method_ncss, how='left')\
    .join(max_method_ncss, how='left')\
    .reset_index()\
    .rename({'File': 'filename'}, axis='columns')\


if not os.path.isdir(DIR_TO_CREATE):
    os.makedirs(DIR_TO_CREATE)

metrics.to_csv(DIR_TO_CREATE + '/' + 'pmd_metrics.csv', sep=';', index=False)<|MERGE_RESOLUTION|>--- conflicted
+++ resolved
@@ -2,14 +2,14 @@
 import pandas as pd
 import os
 from pathlib import Path
+from aibolit.config import Config
 
-JAVA_FILES_PATH = os.environ['JAVA_FILES_PATH'] or './target/01'
+
 DIR_TO_CREATE = 'target/03'
-dir_to_analyze = './target/01'
+dir_to_analyze = Config.java_files_folder() or './target/01'
 current_location: str = os.path.realpath(
     os.path.join(os.getcwd(), os.path.dirname(__file__))
 )
-<<<<<<< HEAD
 csv_files = []
 for dir_local in Path(dir_to_analyze).iterdir():
     if dir_local.is_dir():
@@ -25,16 +25,6 @@
         ], stdout=f)
         print('Metrics have calculated.')
         f.close()
-=======
-print('Start metrics calculation...')
-f = open("./_tmp/pmd_out.csv", "w")
-subprocess.call([
-    './_tmp/pmd-bin-6.22.0-SNAPSHOT/bin/run.sh', 'pmd',
-    '-cache', './_tmp/cache',
-    '-d', JAVA_FILES_PATH, '-R', 'ruleset.xml', '-f', 'csv'
-], stdout=f)
-print('Metrics have calculated.')
->>>>>>> 70e8af9f
 
 cur_df = pd.DataFrame(
     [["-555", "com.google.samples",
