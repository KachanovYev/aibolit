# The MIT License (MIT)
#
# Copyright (c) 2020 Aibolit
#
# Permission is hereby granted, free of charge, to any person obtaining a copy
# of this software and associated documentation files (the "Software"), to deal
# in the Software without restriction, including without limitation the rights
# to use, copy, modify, merge, publish, distribute, sublicense, and/or sell
# copies of the Software, and to permit persons to whom the Software is
# furnished to do so, subject to the following conditions:
#
# The above copyright notice and this permission notice shall be included
# in all copies or substantial portions of the Software.
#
# THE SOFTWARE IS PROVIDED "AS IS", WITHOUT WARRANTY OF ANY KIND, EXPRESS OR
# IMPLIED, INCLUDING BUT NOT LIMITED TO THE WARRANTIES OF MERCHANTABILITY,
# FITNESS FOR A PARTICULAR PURPOSE AND NON-INFRINGEMENT. IN NO EVENT SHALL THE
# AUTHORS OR COPYRIGHT HOLDERS BE LIABLE FOR ANY CLAIM, DAMAGES OR OTHER
# LIABILITY, WHETHER IN AN ACTION OF CONTRACT, TORT OR OTHERWISE, ARISING FROM,
# OUT OF OR IN CONNECTION WITH THE SOFTWARE OR THE USE OR OTHER DEALINGS IN THE
# SOFTWARE.

import os
import sys
from typing import List

import numpy as np
import tqdm

from aibolit.config import Config

<<<<<<< HEAD
# TODO: fix all errors in the patterns/metrics and make these lists empty
EXCLUDE_PATTERNS = []
EXCLUDE_METRICS = []
=======
EXCLUDE_PATTERNS: List[str] = []
EXCLUDE_METRICS: List[str] = []
>>>>>>> ed37b803

current_path: str = os.path.dirname(os.path.realpath(__file__))
print('Processed files in testing:')

for filename in tqdm.tqdm(os.listdir(current_path + '/samples')):
    for pattern in Config.get_patterns_config()['patterns']:
        if pattern['code'] in EXCLUDE_PATTERNS:
            continue
        try:
            path_to_file = os.path.join(current_path, 'samples', filename)
            patter_result = pattern['make']().value(path_to_file)
            assert isinstance(patter_result, list) and \
                all(isinstance(item, int) for item in patter_result), \
                f'Pattern return {patter_result} with type {type(patter_result)}, but list of int was expected.'
        except Exception as e:
            print(f'Error in application of the pattern "{pattern["name"]}" '
                  f'with code {pattern["code"]} for file "{filename}"')
            print(f'Reason: {e}')
            sys.exit(1)

    for metric in Config.get_patterns_config()['metrics']:
        if metric['code'] in EXCLUDE_METRICS:
            continue
        try:
            path_to_file = os.path.join(current_path, 'samples', filename)
            metric_result = metric['make']().value(path_to_file)
            assert isinstance(metric_result, (int, float, np.float64)), \
                f'Metric return {metric_result} of type {type(metric_result)}, ' \
                'but int, float or numpy float was expected'
        except Exception as e:
            print(f'Error in application of the metric "{metric["name"]}" '
                  f'with code {metric["code"]} for file "{filename}"')
            print(f'Reason: {e}')
            sys.exit(1)

sys.exit(0)<|MERGE_RESOLUTION|>--- conflicted
+++ resolved
@@ -29,14 +29,9 @@
 
 from aibolit.config import Config
 
-<<<<<<< HEAD
 # TODO: fix all errors in the patterns/metrics and make these lists empty
-EXCLUDE_PATTERNS = []
-EXCLUDE_METRICS = []
-=======
 EXCLUDE_PATTERNS: List[str] = []
 EXCLUDE_METRICS: List[str] = []
->>>>>>> ed37b803
 
 current_path: str = os.path.dirname(os.path.realpath(__file__))
 print('Processed files in testing:')
