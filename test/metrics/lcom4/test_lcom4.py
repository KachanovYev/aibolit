--- conflicted
+++ resolved
@@ -49,14 +49,11 @@
     def test_simple(self):
         lcom4_val = self.pattern.value(Path(self.dir_path, 'Simple.java'))
         # If not possible, change to 1
-<<<<<<< HEAD
         self.assertTrue(lcom4_val, 2)
     
     def test_getter_setter(self):
         lcom4_val = self.pattern.value(Path(self.dir_path, 'GetterSetter.java'))
         # We should ignore all setters and getters
-        self.assertTrue(lcom4_val, 1)
-=======
         self.assertEqual(lcom4_val, 1)
 
     @unittest.skip("Not implemented")
@@ -72,5 +69,4 @@
     @unittest.skip("Not implemented")
     def test_scope_with_anonymous(self):
         lcom4_val = self.pattern.value(Path(self.dir_path, 'ScopeAnonymous.java'))
-        self.assertEqual(lcom4_val, 2)
->>>>>>> cf70e738
+        self.assertEqual(lcom4_val, 2)