--- conflicted
+++ resolved
@@ -39,12 +39,7 @@
     def test_case_with_multiline_method_declaration(self):
         pattern = VarMiddle()
         lines = pattern.value(os.path.dirname(os.path.realpath(__file__)) + '/3.java')
-<<<<<<< HEAD
         self.assertEqual(lines, [])
-=======
-        # print("lines", lines)
-        assert lines == []
->>>>>>> 793fec80
 
     def test_case_with_empty_lines(self):
         pattern = VarMiddle()
@@ -54,52 +49,44 @@
     def test_case_autoclosable(self):
         pattern = VarMiddle()
         lines = pattern.value(os.path.dirname(os.path.realpath(__file__)) + '/5.java')
-<<<<<<< HEAD
-        self.assertEqual(lines, [20, 21])
-=======
-        assert lines == []
->>>>>>> 793fec80
+        self.assertEqual(lines, [])
 
     def test_case_nested_class(self):
         pattern = VarMiddle()
         lines = pattern.value(os.path.dirname(os.path.realpath(__file__)) + '/6.java')
-<<<<<<< HEAD
         self.assertEqual(lines, [10, 22, 30, 33])
-=======
-        assert lines == [10, 22, 30, 33]
 
     def test_for_scope_good(self):
         pattern = VarMiddle()
         lines = pattern.value(os.path.dirname(os.path.realpath(__file__)) + '/8.java')
-        assert lines == []
+        self.assertEqual(lines, [])
 
     def test_for_scope_bad(self):
         pattern = VarMiddle()
         lines = pattern.value(os.path.dirname(os.path.realpath(__file__)) + '/9.java')
-        assert lines == [11]
+        self.assertEqual(lines, [11])
 
     def test_variable_declared_after_for(self):
         pattern = VarMiddle()
         lines = pattern.value(os.path.dirname(os.path.realpath(__file__)) + '/10.java')
-        assert lines == [11]
+        self.assertEqual(lines, [11])
 
     def test_11(self):
         pattern = VarMiddle()
         lines = pattern.value(os.path.dirname(os.path.realpath(__file__)) + '/11.java')
-        assert lines == []
+        self.assertEqual(lines, [])
 
     def test_catch_good(self):
         pattern = VarMiddle()
         lines = pattern.value(os.path.dirname(os.path.realpath(__file__)) + '/12.java')
-        assert lines == []
+        self.assertEqual(lines, [])
 
     def test_catch_bad(self):
         pattern = VarMiddle()
         lines = pattern.value(os.path.dirname(os.path.realpath(__file__)) + '/13.java')
-        assert lines == [38]
+        self.assertEqual(lines, [38])
 
     def test_else_bad(self):
         pattern = VarMiddle()
         lines = pattern.value(os.path.dirname(os.path.realpath(__file__)) + '/14.java')
-        assert lines == [88]
->>>>>>> 793fec80
+        self.assertEqual(lines, [88])