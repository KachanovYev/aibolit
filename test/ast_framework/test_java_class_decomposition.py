# The MIT License (MIT)
#
# Copyright (c) 2020 Aibolit
#
# Permission is hereby granted, free of charge, to any person obtaining a copy
# of this software and associated documentation files (the "Software"), to deal
# in the Software without restriction, including without limitation the rights
# to use, copy, modify, merge, publish, distribute, sublicense, and/or sell
# copies of the Software, and to permit persons to whom the Software is
# furnished to do so, subject to the following conditions:
#
# The above copyright notice and this permission notice shall be included
# in all copies or substantial portions of the Software.
#
# THE SOFTWARE IS PROVIDED "AS IS", WITHOUT WARRANTY OF ANY KIND, EXPRESS OR
# IMPLIED, INCLUDING BUT NOT LIMITED TO THE WARRANTIES OF MERCHANTABILITY,
# FITNESS FOR A PARTICULAR PURPOSE AND NON-INFRINGEMENT. IN NO EVENT SHALL THE
# AUTHORS OR COPYRIGHT HOLDERS BE LIABLE FOR ANY CLAIM, DAMAGES OR OTHER
# LIABILITY, WHETHER IN AN ACTION OF CONTRACT, TORT OR OTHERWISE, ARISING FROM,
# OUT OF OR IN CONNECTION WITH THE SOFTWARE OR THE USE OR OTHER DEALINGS IN THE
# SOFTWARE.

from unittest import TestCase
from pathlib import Path

from aibolit.__main__ import flatten
from aibolit.ast_framework import AST, ASTNodeType
from aibolit.ast_framework.java_class_decomposition import decompose_java_class
from aibolit.utils.ast_builder import build_ast


class JavaClassDecompositionTestSuite(TestCase):
    cur_dir = Path(__file__).absolute().parent

    def test_strong_decomposition(self):
        class_ast = self._get_class_ast(
            "MethodUseOtherMethodExample.java", "MethodUseOtherMethod"
        )
        class_components = decompose_java_class(class_ast, "strong")
        self.assertEqual(len(class_components), 7)

    def test_weak_decomposition(self):
        class_ast = self._get_class_ast(
            "MethodUseOtherMethodExample.java", "MethodUseOtherMethod"
        )
        class_components = decompose_java_class(class_ast, "weak")
        self.assertEqual(len(class_components), 5)

    def _get_class_ast(self, filename: str, class_name: str) -> AST:
        package_ast = AST.build_from_javalang(
            build_ast(Path(__file__).parent.absolute() / filename)
        )
        package_declaration = package_ast.get_root()
        try:
            class_declaration = next(
                class_declaration
                for class_declaration in package_declaration.types
                if class_declaration.name == class_name
            )
            return package_ast.get_subtree(class_declaration)

        except StopIteration:
            raise ValueError(
                f"File '{filename}' does not have top level class '{class_name}'."
            )

<<<<<<< HEAD
    def __decompose_with_setter_functionality(self, ignore_setters):
=======
    def __decompose_with_setter_functionality(self, ignore_getters=False, ignore_setters=False):
>>>>>>> 898d010e
        file = str(Path(self.cur_dir, 'LottieImageAsset.java'))
        ast = AST.build_from_javalang(build_ast(file))
        classes_ast = [
            ast.get_subtree(node)
            for node in ast.get_root().types
            if node.node_type == ASTNodeType.CLASS_DECLARATION
        ]
        components = list(decompose_java_class(
            classes_ast[0],
            "strong",
<<<<<<< HEAD
            ignore_setters=ignore_setters)
=======
            ignore_getters=ignore_getters)
>>>>>>> 898d010e
        )
        function_names = flatten([
            [x.name for x in list(c.get_proxy_nodes(ASTNodeType.METHOD_DECLARATION))]
            for c in components])
        return function_names

<<<<<<< HEAD
    def test_ignore_setters(self):
        function_names = self.__decompose_with_setter_functionality(ignore_setters=True)
        self.assertTrue('setSomething' not in function_names)
        self.assertTrue('setBitmap' not in function_names)

    def test_do_not_ignore_setters(self):
        function_names = self.__decompose_with_setter_functionality(ignore_setters=False)
        self.assertTrue('setSomething' in function_names)
        self.assertTrue('setBitmap' in function_names)
=======
    def test_ignore_getters(self):
        function_names = self.__decompose_with_setter_functionality(ignore_getters=True)
        self.assertTrue('getWidth' not in function_names)

    def test_do_not_ignore_getters(self):
        function_names = self.__decompose_with_setter_functionality(ignore_getters=False)
        self.assertTrue('getWidth' in function_names)
>>>>>>> 898d010e
<|MERGE_RESOLUTION|>--- conflicted
+++ resolved
@@ -64,11 +64,7 @@
                 f"File '{filename}' does not have top level class '{class_name}'."
             )
 
-<<<<<<< HEAD
-    def __decompose_with_setter_functionality(self, ignore_setters):
-=======
     def __decompose_with_setter_functionality(self, ignore_getters=False, ignore_setters=False):
->>>>>>> 898d010e
         file = str(Path(self.cur_dir, 'LottieImageAsset.java'))
         ast = AST.build_from_javalang(build_ast(file))
         classes_ast = [
@@ -79,18 +75,14 @@
         components = list(decompose_java_class(
             classes_ast[0],
             "strong",
-<<<<<<< HEAD
-            ignore_setters=ignore_setters)
-=======
-            ignore_getters=ignore_getters)
->>>>>>> 898d010e
-        )
+            ignore_setters=ignore_setters,
+            ignore_getters=ignore_getters))
         function_names = flatten([
             [x.name for x in list(c.get_proxy_nodes(ASTNodeType.METHOD_DECLARATION))]
             for c in components])
         return function_names
 
-<<<<<<< HEAD
+
     def test_ignore_setters(self):
         function_names = self.__decompose_with_setter_functionality(ignore_setters=True)
         self.assertTrue('setSomething' not in function_names)
@@ -100,12 +92,11 @@
         function_names = self.__decompose_with_setter_functionality(ignore_setters=False)
         self.assertTrue('setSomething' in function_names)
         self.assertTrue('setBitmap' in function_names)
-=======
+
     def test_ignore_getters(self):
         function_names = self.__decompose_with_setter_functionality(ignore_getters=True)
         self.assertTrue('getWidth' not in function_names)
 
     def test_do_not_ignore_getters(self):
         function_names = self.__decompose_with_setter_functionality(ignore_getters=False)
-        self.assertTrue('getWidth' in function_names)
->>>>>>> 898d010e
+        self.assertTrue('getWidth' in function_names)