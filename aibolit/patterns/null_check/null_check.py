# The MIT License (MIT)
#
# Copyright (c) 2020 Aibolit
#
# Permission is hereby granted, free of charge, to any person obtaining a copy
# of this software and associated documentation files (the "Software"), to deal
# in the Software without restriction, including without limitation the rights
# to use, copy, modify, merge, publish, distribute, sublicense, and/or sell
# copies of the Software, and to permit persons to whom the Software is
# furnished to do so, subject to the following conditions:
#
# The above copyright notice and this permission notice shall be included
# in all copies or substantial portions of the Software.
#
# THE SOFTWARE IS PROVIDED "AS IS", WITHOUT WARRANTY OF ANY KIND, EXPRESS OR
# IMPLIED, INCLUDING BUT NOT LIMITED TO THE WARRANTIES OF MERCHANTABILITY,
# FITNESS FOR A PARTICULAR PURPOSE AND NON-INFRINGEMENT. IN NO EVENT SHALL THE
# AUTHORS OR COPYRIGHT HOLDERS BE LIABLE FOR ANY CLAIM, DAMAGES OR OTHER
# LIABILITY, WHETHER IN AN ACTION OF CONTRACT, TORT OR OTHERWISE, ARISING FROM,
# OUT OF OR IN CONNECTION WITH THE SOFTWARE OR THE USE OR OTHER DEALINGS IN THE
# SOFTWARE.

<<<<<<< HEAD
import javalang.ast
import javalang.parse
import javalang.tree

=======
from typing import List, Tuple, Type

from javalang.ast import Node
from javalang.tree import CompilationUnit, BinaryOperation, Expression, Literal, ConstructorDeclaration

from aibolit.types import LineNumber
>>>>>>> a1c8969d
from aibolit.utils.ast import AST

Path = Tuple


_OP_EQUAL = "=="
_OP_NOT_EQUAL = "!="
_LT_NULL = "null"


class NullCheck(object):
    def value(self, filename: str) -> List[LineNumber]:
        tree: CompilationUnit = AST(filename).value()

        return self._traverse_node(tree)

<<<<<<< HEAD
    def _traverse_node(self, tree: javalang.ast.Node):
        lines = list()
=======
    def __traverse_node(self, tree: CompilationUnit) -> List[LineNumber]:
        lines: List[LineNumber] = list()
>>>>>>> a1c8969d

        for path, node in tree.filter(BinaryOperation):
            if _is_null_check(node) and not _within_constructor(path):
                lines.append(node.operandr.position.line)

        return lines


<<<<<<< HEAD
def _is_null_check(node: javalang.ast.Node):
    return (
        node.operator in (_OP_EQUAL, _OP_NOT_EQUAL) and node.operandr.value == _LT_NULL
    )
=======
def _is_null_check(node: BinaryOperation) -> bool:
    return node.operator == _OP_EQUALITY and _is_null(node.operandr)


def _is_null(node: Expression) -> bool:
    return isinstance(node, Literal) and node.value == _LT_NULL
>>>>>>> a1c8969d


def _within_constructor(path: Path) -> bool:
    node_types: List[Type[Node]] = [type(p) for p in path[::2]]

    return ConstructorDeclaration in node_types<|MERGE_RESOLUTION|>--- conflicted
+++ resolved
@@ -20,19 +20,12 @@
 # OUT OF OR IN CONNECTION WITH THE SOFTWARE OR THE USE OR OTHER DEALINGS IN THE
 # SOFTWARE.
 
-<<<<<<< HEAD
-import javalang.ast
-import javalang.parse
-import javalang.tree
-
-=======
 from typing import List, Tuple, Type
 
 from javalang.ast import Node
 from javalang.tree import CompilationUnit, BinaryOperation, Expression, Literal, ConstructorDeclaration
 
 from aibolit.types import LineNumber
->>>>>>> a1c8969d
 from aibolit.utils.ast import AST
 
 Path = Tuple
@@ -49,13 +42,8 @@
 
         return self._traverse_node(tree)
 
-<<<<<<< HEAD
-    def _traverse_node(self, tree: javalang.ast.Node):
-        lines = list()
-=======
-    def __traverse_node(self, tree: CompilationUnit) -> List[LineNumber]:
+    def _traverse_node(self, tree: CompilationUnit) -> List[LineNumber]:
         lines: List[LineNumber] = list()
->>>>>>> a1c8969d
 
         for path, node in tree.filter(BinaryOperation):
             if _is_null_check(node) and not _within_constructor(path):
@@ -64,19 +52,12 @@
         return lines
 
 
-<<<<<<< HEAD
-def _is_null_check(node: javalang.ast.Node):
-    return (
-        node.operator in (_OP_EQUAL, _OP_NOT_EQUAL) and node.operandr.value == _LT_NULL
-    )
-=======
 def _is_null_check(node: BinaryOperation) -> bool:
-    return node.operator == _OP_EQUALITY and _is_null(node.operandr)
+    return node.operator in (_OP_EQUAL, _OP_NOT_EQUAL) and _is_null(node.operandr)
 
 
 def _is_null(node: Expression) -> bool:
     return isinstance(node, Literal) and node.value == _LT_NULL
->>>>>>> a1c8969d
 
 
 def _within_constructor(path: Path) -> bool:
