--- conflicted
+++ resolved
@@ -19,19 +19,12 @@
 # LIABILITY, WHETHER IN AN ACTION OF CONTRACT, TORT OR OTHERWISE, ARISING FROM,
 # OUT OF OR IN CONNECTION WITH THE SOFTWARE OR THE USE OR OTHER DEALINGS IN THE
 # SOFTWARE.
-
-from typing import List
-
-import javalang.ast
-import javalang.parse
-import javalang.tree
-
-from aibolit.types_decl import LineNumber
+from aibolit.ast_framework import ASTNodeType, AST
 from aibolit.utils.ast_builder import build_ast
+from aibolit.ast_framework.ast_node import ASTNode
 
 
 class ManyPrimaryCtors(object):
-<<<<<<< HEAD
     '''
     If there is more than one primary
     constructors in a class, it is
@@ -58,33 +51,4 @@
             for assignment in ast.get_subtree(node).get_proxy_nodes(ASTNodeType.ASSIGNMENT):
                 if assignment.expressionl.node_type == ASTNodeType.THIS:
                     return True
-        return False
-=======
-    def value(self, filename: str):
-        tree = build_ast(filename)
-
-        return self.__traverse_node(tree)
-
-    def __traverse_node(self, tree: javalang.ast.Node) -> List[LineNumber]:
-        lines: List[LineNumber] = list()
-
-        for _, class_declaration in tree.filter(javalang.tree.ClassDeclaration):
-            primary_ctors = list(filter(_is_primary, class_declaration.constructors))
-
-            if len(primary_ctors) > 1:
-                lines.extend(ctor.position.line for ctor in primary_ctors)
-
-        return lines
-
-
-def _is_primary(constructor: javalang.tree.ConstructorDeclaration) -> bool:
-    for _, assignment in constructor.filter(javalang.tree.Assignment):
-        if _is_instance_variable_assignment(assignment):
-            return True
-
-    return False
-
-
-def _is_instance_variable_assignment(assignment: javalang.tree.Assignment) -> bool:
-    return isinstance(assignment.expressionl, javalang.tree.This)
->>>>>>> 8cbd91f9
+        return False