--- conflicted
+++ resolved
@@ -1,12 +1,13 @@
 # SPDX-FileCopyrightText: Copyright (c) 2019-2025 Aibolit
 # SPDX-License-Identifier: MIT
 
+from typing import List, Type
+
+import javalang
+import javalang.ast
 import javalang.tree
 
-<<<<<<< HEAD
-=======
 
->>>>>>> b3b1b9c5
 # mapping between javalang node class names and Java keywords
 NODE_KEYWORD_MAP = {
     'SuperMethodInvocation': 'super',
@@ -37,9 +38,6 @@
         self.line = line  # node line number in the file
         self.method_line = method_line  # line number where parent method declared
         self.node = node  # javalang AST node object
-<<<<<<< HEAD
-        self.scope = scope  # ID of scope this node belongs
-=======
         self.scope = scope  # ID of scope this node belongs
 
 
@@ -147,5 +145,4 @@
 
     def get_non_empty_lines(self) -> List[int]:
         """Figure out file lines that contains statements"""
-        return list(map(lambda v: v.line, self.tree_to_nodes()))
->>>>>>> b3b1b9c5
+        return list(map(lambda v: v.line, self.tree_to_nodes()))