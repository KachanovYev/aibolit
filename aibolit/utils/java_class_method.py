--- conflicted
+++ resolved
@@ -51,7 +51,6 @@
     def java_class(self) -> 'JavaClass':
         return self._java_class
 
-<<<<<<< HEAD
     @cached_property
     def used_methods(self) -> Dict[str, Set['JavaClassMethod']]:
         method_invocation_nodes = self.nodes_by_type(ASTNodeType.METHOD_INVOCATION)
@@ -66,10 +65,8 @@
     @cached_property
     def used_fields(self) -> Dict[str, Set[JavaClassField]]:
         pass
-=======
-    @property  # type: ignore
-    @lru_cache()
+
+    @cached_property
     def cfg(self) -> DiGraph:
         '''Make Control Flow Graph representation of this method'''
-        return build_cfg(self)
->>>>>>> ef30b78b
+        return build_cfg(self)