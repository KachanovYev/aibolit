--- conflicted
+++ resolved
@@ -158,12 +158,7 @@
 
             },
             "patterns_exclude": [
-<<<<<<< HEAD
-                'P31',  # errors
-                'P32',  # errors
-=======
                 "P27",  # empty implementation
->>>>>>> 15d90203
             ],
             "metrics_exclude": []
         }