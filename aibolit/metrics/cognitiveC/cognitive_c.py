--- conflicted
+++ resolved
@@ -1,7 +1,6 @@
-<<<<<<< HEAD
 from itertools import groupby
-from aibolit.utils.ast import AST, ASTNodeType
-from aibolit.utils.java_package import JavaPackage
+from aibolit.ast_framework import AST, ASTNodeType
+from aibolit.ast_framework.java_package import JavaPackage
 from typing import List, Set
 import re
 
@@ -23,41 +22,6 @@
 ])
 
 logical_operators = ['&&', '||']
-=======
-from javalang.tree import IfStatement, SwitchStatement, ForStatement, WhileStatement
-from javalang.tree import DoStatement, CatchClause, BreakStatement, ContinueStatement
-from javalang.tree import TernaryExpression, BinaryOperation, MethodDeclaration, MethodInvocation
-import javalang
-from typing import List, Any, Type
-
-from aibolit.utils.ast_builder import build_ast
-
-
-increment_for: List[Type] = [
-    IfStatement,
-    SwitchStatement,
-    ForStatement,
-    WhileStatement,
-    DoStatement,
-    CatchClause,
-    BreakStatement,
-    ContinueStatement,
-    TernaryExpression,
-    BinaryOperation,
-    MethodInvocation,
-]
-
-nested_for: List[Type] = [
-    IfStatement,
-    SwitchStatement,
-    ForStatement,
-    WhileStatement,
-    DoStatement,
-    CatchClause,
-]
-
-logical_operators: List[str] = ['&', '&&', '^', '|', '||']
->>>>>>> 0860f068
 
 
 class CognitiveComplexity:
