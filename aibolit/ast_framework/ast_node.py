--- conflicted
+++ resolved
@@ -25,17 +25,13 @@
 from networkx import DiGraph, dfs_preorder_nodes  # type: ignore
 from cached_property import cached_property  # type: ignore
 
-<<<<<<< HEAD
 from aibolit.ast_framework._auxiliary_data import (
     common_attributes,
     attributes_by_node_type,
     ASTNodeReference,
 )
+from aibolit.ast_framework import ASTNodeType
 from aibolit.ast_framework.computed_fields_registry import computed_fields_registry
-=======
-from aibolit.ast_framework import ASTNodeType
-from aibolit.ast_framework._auxiliary_data import common_attributes, attributes_by_node_type, ASTNodeReference
->>>>>>> e3e75217
 
 
 class ASTNode:
@@ -82,8 +78,7 @@
                            "does not have any source code line information either.")
 
     def __getattr__(self, attribute_name: str):
-<<<<<<< HEAD
-        node_type = self._graph.nodes[self._node_index]["node_type"]
+        node_type = self._get_type(self._node_index)
         existing_fields_names = attributes_by_node_type[node_type]
         computed_fields = computed_fields_registry.get_fields(node_type)
         if not (
@@ -100,12 +95,6 @@
             attribute = computed_fields[attribute_name](self)
         else:
             attribute = self._graph.nodes[self._node_index][attribute_name]
-=======
-        if attribute_name not in common_attributes:
-            node_type = self._get_type(self._node_index)
-            if(attribute_name not in attributes_by_node_type[node_type]):
-                raise AttributeError(f'{node_type} node does not have "{attribute_name}" attribute.')
->>>>>>> e3e75217
 
         if isinstance(attribute, ASTNodeReference):
             attribute = ASTNode(self._graph, attribute.node_index)
@@ -116,8 +105,7 @@
         return attribute
 
     def __dir__(self) -> List[str]:
-<<<<<<< HEAD
-        node_type = self._graph.nodes[self._node_index]["node_type"]
+        node_type = self._get_type(self._node_index)
         return (
             ASTNode._public_fixed_interface
             + list(common_attributes)
@@ -127,20 +115,10 @@
 
     def __str__(self) -> str:
         text_representation = f"node index: {self._node_index}"
-        node_type = self.__getattr__("node_type")
+        node_type = self._get_type(self._node_index)
         for attribute_name in sorted(
             common_attributes | attributes_by_node_type[node_type]
         ):
-=======
-        node_type = self._get_type(self._node_index)
-        return ASTNode._public_fixed_interface + \
-            list(common_attributes) + list(attributes_by_node_type[node_type])
-
-    def __str__(self) -> str:
-        text_representation = f'node index: {self._node_index}'
-        node_type = self._get_type(self._node_index)
-        for attribute_name in sorted(common_attributes | attributes_by_node_type[node_type]):
->>>>>>> e3e75217
             attribute_value = self.__getattr__(attribute_name)
 
             if isinstance(attribute_value, ASTNode):
@@ -179,8 +157,4 @@
         return next(self._graph.predecessors(node_index), None)
 
     # names of methods and properties, which is not generated dynamically
-<<<<<<< HEAD
-    _public_fixed_interface = ["children", "node_index"]
-=======
-    _public_fixed_interface = ['children', 'node_index', 'subtree', 'line']
->>>>>>> e3e75217
+    _public_fixed_interface = ["children", "node_index", "line"]