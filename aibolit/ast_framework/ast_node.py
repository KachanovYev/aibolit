--- conflicted
+++ resolved
@@ -99,17 +99,9 @@
             attribute = self._graph.nodes[self._node_index][attribute_name]
 
         if isinstance(attribute, ASTNodeReference):
-<<<<<<< HEAD
-            attribute = ASTNode(self._graph, attribute.node_index)
-        elif isinstance(attribute, list) and all(
-            (isinstance(item, ASTNodeReference) for item in attribute)
-        ):
-            attribute = [ASTNode(self._graph, item.node_index) for item in attribute]
-=======
             attribute = self._create_node_from_reference(attribute)
         elif isinstance(attribute, list):
             attribute = self._replace_references_with_nodes(attribute)
->>>>>>> e812efca
         return attribute
 
     def __dir__(self) -> List[str]:
