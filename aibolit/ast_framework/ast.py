# The MIT License (MIT)
#
# Copyright (c) 2020 Aibolit
#
# Permission is hereby granted, free of charge, to any person obtaining a copy
# of this software and associated documentation files (the "Software"), to deal
# in the Software without restriction, including without limitation the rights
# to use, copy, modify, merge, publish, distribute, sublicense, and/or sell
# copies of the Software, and to permit persons to whom the Software is
# furnished to do so, subject to the following conditions:
#
# The above copyright notice and this permission notice shall be included
# in all copies or substantial portions of the Software.
#
# THE SOFTWARE IS PROVIDED "AS IS", WITHOUT WARRANTY OF ANY KIND, EXPRESS OR
# IMPLIED, INCLUDING BUT NOT LIMITED TO THE WARRANTIES OF MERCHANTABILITY,
# FITNESS FOR A PARTICULAR PURPOSE AND NON-INFRINGEMENT. IN NO EVENT SHALL THE
# AUTHORS OR COPYRIGHT HOLDERS BE LIABLE FOR ANY CLAIM, DAMAGES OR OTHER
# LIABILITY, WHETHER IN AN ACTION OF CONTRACT, TORT OR OTHERWISE, ARISING FROM,
# OUT OF OR IN CONNECTION WITH THE SOFTWARE OR THE USE OR OTHER DEALINGS IN THE
# SOFTWARE.

from collections import namedtuple
from itertools import islice, repeat, chain

from javalang.tree import Node
from typing import Union, Any, Set, List, Iterator, Tuple, Dict, cast
from networkx import DiGraph, dfs_labeled_edges, dfs_preorder_nodes  # type: ignore
from deprecated import deprecated  # type: ignore

from aibolit.ast_framework.ast_node_type import ASTNodeType
from aibolit.ast_framework._auxiliary_data import javalang_to_ast_node_type, attributes_by_node_type, ASTNodeReference
from aibolit.ast_framework.ast_node import ASTNode

MethodInvocationParams = namedtuple('MethodInvocationParams', ['object_name', 'method_name'])

MemberReferenceParams = namedtuple('MemberReferenceParams', ('object_name', 'member_name', 'unary_operator'))

BinaryOperationParams = namedtuple('BinaryOperationParams', ('operation', 'left_side', 'right_side'))


class AST:
    def __init__(self, networkx_tree: DiGraph, root: int):
        self.tree = networkx_tree
        self.root = root

    @staticmethod
    def build_from_javalang(javalang_ast_root: Node) -> 'AST':
        tree = DiGraph()
        javalang_node_to_index_map: Dict[Node, int] = {}
        root = AST._add_subtree_from_javalang_node(tree, javalang_ast_root,
                                                   javalang_node_to_index_map)
        AST._replace_javalang_nodes_in_attributes(tree, javalang_node_to_index_map)
        return AST(tree, root)

    def __str__(self) -> str:
        printed_graph = ''
        depth = 0
        for _, destination, edge_type in dfs_labeled_edges(self.tree, self.root):
            if edge_type == 'forward':
                printed_graph += '|   ' * depth
                node_type = self.tree.nodes[destination]['node_type']
                printed_graph += str(node_type) + ': '
                if node_type == ASTNodeType.STRING:
                    printed_graph += self.tree.nodes[destination]['string'] + ', '
                printed_graph += f'node index = {destination}'
                node_line = self.tree.nodes[destination]['line']
                if node_line is not None:
                    printed_graph += f', line = {node_line}'
                printed_graph += '\n'
                depth += 1
            elif edge_type == 'reverse':
                depth -= 1
        return printed_graph

    def get_root(self) -> ASTNode:
        return ASTNode(self.tree, self.root)

    def __iter__(self) -> Iterator[ASTNode]:
        for node_index in self.tree.nodes:
            yield ASTNode(self.tree, node_index)

    def get_subtrees(self, *root_type: ASTNodeType) -> Iterator['AST']:
        '''
        Yields subtrees with given type of the root.
        If such subtrees are one including the other, only the larger one is
        going to be in resulted sequence.
        '''
        is_inside_subtree = False
        current_subtree_root = -1  # all node indexes are positive
        subtree: List[int] = []
        for _, destination, edge_type in dfs_labeled_edges(self.tree, self.root):
            if edge_type == 'forward':
                if is_inside_subtree:
                    subtree.append(destination)
                elif self.tree.nodes[destination]['node_type'] in root_type:
                    subtree.append(destination)
                    is_inside_subtree = True
                    current_subtree_root = destination
            elif edge_type == 'reverse' and destination == current_subtree_root:
                is_inside_subtree = False
                yield AST(self.tree.subgraph(subtree), current_subtree_root)
                subtree = []
                current_subtree_root = -1

    def get_subtree(self, node: ASTNode) -> 'AST':
        subtree_nodes_indexes = dfs_preorder_nodes(self.tree, node.node_index)
        subtree = self.tree.subgraph(subtree_nodes_indexes)
        return AST(subtree, node.node_index)

    @deprecated(reason='Use ASTNode functionality instead.')
    def children_with_type(self, node: int, child_type: ASTNodeType) -> Iterator[int]:
        '''
        Yields children of node with given type.
        '''
        for child in self.tree.succ[node]:
            if self.tree.nodes[child]['node_type'] == child_type:
                yield child

    @deprecated(reason='Use ASTNode functionality instead.')
    def list_all_children_with_type(self, node: int, child_type: ASTNodeType) -> List[int]:
        list_node: List[int] = []
        for child in self.tree.succ[node]:
            list_node = list_node + self.list_all_children_with_type(child, child_type)
            if self.tree.nodes[child]['node_type'] == child_type:
                list_node.append(child)
        return sorted(list_node)

    @deprecated(reason='Use ASTNode functionality instead.')
    def all_children_with_type(self, node: int, child_type: ASTNodeType) -> Iterator[int]:
        '''
        Yields all children of node with given type.
        '''
        for child in self.list_all_children_with_type(node, child_type):
            yield child

    @deprecated(reason='Use ASTNode functionality instead.')
    def get_first_n_children_with_type(self, node: int, child_type: ASTNodeType, quantity: int) -> List[int]:
        '''
        Returns first quantity of children of node with type child_type.
        Resulted list is padded with None to length quantity.
        '''
        children_with_type = (child for child in self.tree.succ[node] if self.get_type(child) == child_type)
        children_with_type_padded = chain(children_with_type, repeat(None))
        return list(islice(children_with_type_padded, 0, quantity))

    @deprecated(reason='Use ASTNode functionality instead.')
    def get_binary_operation_name(self, node: int) -> str:
        assert(self.get_type(node) == ASTNodeType.BINARY_OPERATION)
        name_node, = islice(self.children_with_type(node, ASTNodeType.STRING), 1)
        return self.get_attr(name_node, 'string')

    @deprecated(reason='Use ASTNode functionality instead.')
    def get_line_number_from_children(self, node: int) -> int:
        for child in self.tree.succ[node]:
            cur_line = self.get_attr(child, 'line')
            if cur_line is not None:
                return cur_line
        return 0

    @deprecated(reason='Use get_proxy_nodes instead.')
    def get_nodes(self, type: Union[ASTNodeType, None] = None) -> Iterator[int]:
        for node in self.tree.nodes:
            if type is None or self.tree.nodes[node]['node_type'] == type:
                yield node

    def get_proxy_nodes(self, *types: ASTNodeType) -> Iterator[ASTNode]:
        for node in self.tree.nodes:
            if len(types) == 0 or self.tree.nodes[node]['node_type'] in types:
                yield ASTNode(self.tree, node)

    @deprecated(reason='Use ASTNode functionality instead.')
    def get_attr(self, node: int, attr_name: str, default_value: Any = None) -> Any:
        return self.tree.nodes[node].get(attr_name, default_value)

    @deprecated(reason='Use ASTNode functionality instead.')
    def get_type(self, node: int) -> ASTNodeType:
        return self.get_attr(node, 'node_type')

    @deprecated(reason='Use ASTNode functionality instead.')
    def get_method_invocation_params(self, invocation_node: int) -> MethodInvocationParams:
        assert(self.get_type(invocation_node) == ASTNodeType.METHOD_INVOCATION)
        # first two STRING nodes represent object and method names
        children = list(self.children_with_type(invocation_node, ASTNodeType.STRING))
        if len(children) == 1:
            return MethodInvocationParams('', self.get_attr(children[0], 'string'))

        return MethodInvocationParams(self.get_attr(children[0], 'string'),
                                      self.get_attr(children[1], 'string'))

    @deprecated(reason='Use ASTNode functionality instead.')
    def get_member_reference_params(self, member_reference_node: int) -> MemberReferenceParams:
        assert(self.get_type(member_reference_node) == ASTNodeType.MEMBER_REFERENCE)
        params = [self.get_attr(child, 'string') for child in
                  self.children_with_type(member_reference_node, ASTNodeType.STRING)]

        member_reference_params: MemberReferenceParams
        if len(params) == 1:
            member_reference_params = MemberReferenceParams(object_name='', member_name=params[0],
                                                            unary_operator='')
        elif len(params) == 2:
            member_reference_params = MemberReferenceParams(object_name=params[0], member_name=params[1],
                                                            unary_operator='')
        elif len(params) == 3:
            member_reference_params = MemberReferenceParams(unary_operator=params[0], object_name=params[1],
                                                            member_name=params[2])
        else:
            raise ValueError('Node has 0 or more then 3 children with type "STRING": ' + str(params))

        return member_reference_params

    @deprecated(reason='Use ASTNode functionality instead.')
    def get_binary_operation_params(self, binary_operation_node: int) -> BinaryOperationParams:
        assert(self.get_type(binary_operation_node) == ASTNodeType.BINARY_OPERATION)
        operation_node, left_side_node, right_side_node = self.tree.succ[binary_operation_node]
        return BinaryOperationParams(self.get_attr(operation_node, 'string'), left_side_node, right_side_node)

    @staticmethod
    def _add_subtree_from_javalang_node(tree: DiGraph, javalang_node: Union[Node, Set[Any], str],
                                        javalang_node_to_index_map: Dict[Node, int]) -> int:
        node_index, node_type = AST._add_javalang_node(tree, javalang_node)
        if node_index != AST._UNKNOWN_NODE_TYPE and \
           node_type not in {ASTNodeType.COLLECTION, ASTNodeType.STRING}:
            javalang_standard_node = cast(Node, javalang_node)
            javalang_node_to_index_map[javalang_standard_node] = node_index
            AST._add_javalang_children(tree, javalang_standard_node.children, node_index,
                                       javalang_node_to_index_map)
        return node_index

    @staticmethod
    def _add_javalang_children(tree: DiGraph, children: List[Any], parent_index: int,
                               javalang_node_to_index_map: Dict[Node, int]) -> None:
        for child in children:
            if isinstance(child, list):
                AST._add_javalang_children(tree, child, parent_index, javalang_node_to_index_map)
            else:
                child_index = AST._add_subtree_from_javalang_node(tree, child, javalang_node_to_index_map)
                if child_index != AST._UNKNOWN_NODE_TYPE:
                    tree.add_edge(parent_index, child_index)

    @staticmethod
    def _add_javalang_node(tree: DiGraph, javalang_node: Union[Node, Set[Any], str]) -> Tuple[int, ASTNodeType]:
        node_index = AST._UNKNOWN_NODE_TYPE
        node_type = ASTNodeType.UNKNOWN
        if isinstance(javalang_node, Node):
            node_index, node_type = AST._add_javalang_standard_node(tree, javalang_node)
        elif isinstance(javalang_node, set):
            node_index = AST._add_javalang_collection_node(tree, javalang_node)
            node_type = ASTNodeType.COLLECTION
        elif isinstance(javalang_node, str):
            node_index = AST._add_javalang_string_node(tree, javalang_node)
            node_type = ASTNodeType.STRING

        return node_index, node_type

    @staticmethod
    def _add_javalang_standard_node(tree: DiGraph, javalang_node: Node) -> Tuple[int, ASTNodeType]:
        node_index = len(tree) + 1
        node_type = javalang_to_ast_node_type[type(javalang_node)]

        attr_names = attributes_by_node_type[node_type]
        attributes = {attr_name: getattr(javalang_node, attr_name) for attr_name in attr_names}

        attributes['node_type'] = node_type
        attributes['line'] = javalang_node.position.line if javalang_node.position is not None else None

        AST._post_process_javalang_attributes(tree, node_type, attributes)

        tree.add_node(node_index, **attributes)
        return node_index, node_type

    @staticmethod
    def _post_process_javalang_attributes(tree: DiGraph, node_type: ASTNodeType, attributes: Dict[str, Any]) -> None:
        """
        Replace some attributes with more appropriate values for convenient work
        """

        if node_type == ASTNodeType.METHOD_DECLARATION and attributes["body"] is None:
            attributes["body"] = []

<<<<<<< HEAD
        if node_type == ASTNodeType.LAMBDA_EXPRESSION and isinstance(attributes["body"], Node):
            attributes["body"] = [attributes["body"]]
=======
        if node_type in {ASTNodeType.METHOD_INVOCATION, ASTNodeType.MEMBER_REFERENCE} and \
                attributes["qualifier"] == "":
            attributes["qualifier"] = None
>>>>>>> 5e20e649

    @staticmethod
    def _add_javalang_collection_node(tree: DiGraph, collection_node: Set[Any]) -> int:
        node_index = len(tree) + 1
        tree.add_node(node_index, node_type=ASTNodeType.COLLECTION, line=None)
        # we expect only strings in collection
        # we add them here as children
        for item in collection_node:
            if type(item) == str:
                string_node_index = AST._add_javalang_string_node(tree, item)
                tree.add_edge(node_index, string_node_index)
            elif item is not None:
                raise ValueError('Unexpected javalang AST node type {} inside \
                                 "COLLECTION" node'.format(type(item)))
        return node_index

    @staticmethod
    def _add_javalang_string_node(tree: DiGraph, string_node: str) -> int:
        node_index = len(tree) + 1
        tree.add_node(node_index, node_type=ASTNodeType.STRING, string=string_node, line=None)
        return node_index

    @staticmethod
    def _replace_javalang_nodes_in_attributes(tree: DiGraph,
                                              javalang_node_to_index_map: Dict[Node, int]) -> None:
        '''
        All javalang nodes found in networkx nodes attributes are replaced
        with references to according networkx nodes.
        Supported attributes types:
         - just javalang Node
         - list of javalang Nodes and other such lists (with any depth)
        '''
        for node, attributes in tree.nodes.items():
            for attribute_name in attributes:
                attribute_value = attributes[attribute_name]
                if isinstance(attribute_value, Node):
                    node_reference = AST._create_reference_to_node(attribute_value,
                                                                   javalang_node_to_index_map)
                    tree.add_node(node, **{attribute_name: node_reference})
                elif isinstance(attribute_value, list):
                    node_references = \
                        AST._replace_javalang_nodes_in_list(attribute_value,
                                                            javalang_node_to_index_map)
                    tree.add_node(node, **{attribute_name: node_references})

    @staticmethod
    def _replace_javalang_nodes_in_list(javalang_nodes_list: List[Any],
                                        javalang_node_to_index_map: Dict[Node, int]) -> List[Any]:
        '''
        javalang_nodes_list: list of javalang Nodes or other such lists (with any depth)
        All javalang nodes are replaces with according references
        NOTICE: Any is used, because mypy does not support recurrent type definitions
        '''
        node_references_list: List[Any] = []
        for item in javalang_nodes_list:
            if isinstance(item, Node):
                node_references_list.append(
                    AST._create_reference_to_node(item, javalang_node_to_index_map))
            elif isinstance(item, list):
                node_references_list.append(
                    AST._replace_javalang_nodes_in_list(item, javalang_node_to_index_map))
            elif isinstance(item, (int, str)) or item is None:
                node_references_list.append(item)
            else:
                raise RuntimeError('Cannot parse "Javalang" attribute:\n'
                                   f'{item}\n'
                                   'Expected: Node, list of Nodes, integer or string')

        return node_references_list

    @staticmethod
    def _create_reference_to_node(javalang_node: Node,
                                  javalang_node_to_index_map: Dict[Node, int]) -> ASTNodeReference:
        return ASTNodeReference(javalang_node_to_index_map[javalang_node])

    _UNKNOWN_NODE_TYPE = -1<|MERGE_RESOLUTION|>--- conflicted
+++ resolved
@@ -278,14 +278,12 @@
         if node_type == ASTNodeType.METHOD_DECLARATION and attributes["body"] is None:
             attributes["body"] = []
 
-<<<<<<< HEAD
         if node_type == ASTNodeType.LAMBDA_EXPRESSION and isinstance(attributes["body"], Node):
             attributes["body"] = [attributes["body"]]
-=======
+
         if node_type in {ASTNodeType.METHOD_INVOCATION, ASTNodeType.MEMBER_REFERENCE} and \
                 attributes["qualifier"] == "":
             attributes["qualifier"] = None
->>>>>>> 5e20e649
 
     @staticmethod
     def _add_javalang_collection_node(tree: DiGraph, collection_node: Set[Any]) -> int:
