--- conflicted
+++ resolved
@@ -25,36 +25,7 @@
 from networkx import DiGraph, strongly_connected_components, weakly_connected_components  # type: ignore
 
 from aibolit.ast_framework import AST, ASTNodeType
-<<<<<<< HEAD
-from aibolit.patterns.classic_setter.classic_setter import ClassicSetter
-
-
-def find_setters(tree: AST) -> Set[str]:
-    """
-    Searches all setters in a component
-    :param tree: ast tree
-    :return: list of method name which are setters
-
-    """
-    setters = set()
-    for method_declaration in tree.get_root().methods:
-        method_ast = tree.get_subtree(method_declaration)
-        if is_ast_setter(method_ast):
-            setters.add(method_declaration.name)
-
-    return setters
-
-
-def is_ast_setter(class_ast: AST) -> bool:
-    """
-    Is ast tree setter
-    :param class_ast: ast tree
-    :return: True if it is setter, otherwise - False
-    """
-    setters_number = len(ClassicSetter().value(class_ast))
-    is_setter = True if (setters_number > 0) else False
-    return is_setter
-=======
+from aibolit.patterns.classic_setter.classic_setter import ClassicSetter as setter
 from aibolit.patterns.classic_getter.classic_getter import ClassicGetter as getter
 
 
@@ -84,21 +55,19 @@
     :return: True if it is setter, otherwise - False
     """
     return len(Pattern().value(class_ast)) > 0
->>>>>>> 898d010e
 
 
 def decompose_java_class(
         class_ast: AST,
         strength: str,
-<<<<<<< HEAD
-        ignore_setters=False) -> List[AST]:
-=======
+        ignore_setters=False,
         ignore_getters=False) -> List[AST]:
->>>>>>> 898d010e
     """
     Splits java_class fields and methods by their usage and
     construct for each case an AST with only those fields and methods kept.
+    :param class_ast: component
     :param ignore_setters: should ignore setters
+    :param ignore_getters: should ignore getters
     :param strength: controls splitting criteria. Use "strong" or "weak"
     for splitting fields and methods by strong and weak connectivity.
     """
@@ -119,12 +88,14 @@
     patterns_to_ignore = []
     if ignore_getters:
         patterns_to_ignore.append(lambda: getter())
+    if ignore_setters:
+        patterns_to_ignore.append(lambda: setter())
 
     prohibited_function_names = find_patterns(class_ast, patterns_to_ignore)
 
     for component in components:
-        if ignore_setters:
-            prohibited_function_names = find_setters(class_ast)
+        if ignore_setters or ignore_getters:
+            prohibited_function_names = find_patterns(class_ast)
 
         field_names = {
             usage_graph.nodes[node]["name"]
@@ -136,15 +107,10 @@
             for node in component
             if usage_graph.nodes[node]["type"] == "method"
         }
-<<<<<<< HEAD
-        if ignore_setters:
+        if ignore_setters or ignore_getters:
             method_names = method_names.difference(prohibited_function_names)
 
         filtered = _filter_class_methods_and_fields(class_ast, field_names, method_names)
-=======
-        if ignore_getters:
-            method_names = method_names.difference(prohibited_function_names)
->>>>>>> 898d010e
 
         class_parts.append(
             filtered
@@ -238,7 +204,6 @@
             allowed_nodes.update(node.node_index for node in field_ast)
 
     for method_declaration in class_declaration.methods:
-        # print(method_declaration.name)
         if method_declaration.name in allowed_methods_names:
             method_ast = class_ast.get_subtree(method_declaration)
             allowed_nodes.update(node.node_index for node in method_ast)
