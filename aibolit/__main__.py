#!/usr/bin/env python
# The MIT License (MIT)
#
# Copyright (c) 2020 Aibolit
#
# Permission is hereby granted, free of charge, to any person obtaining a copy
# of this software and associated documentation files (the "Software"), to deal
# in the Software without restriction, including without limitation the rights
# to use, copy, modify, merge, publish, distribute, sublicense, and/or sell
# copies of the Software, and to permit persons to whom the Software is
# furnished to do so, subject to the following conditions:
#
# The above copyright notice and this permission notice shall be included
# in all copies or substantial portions of the Software.
#
# THE SOFTWARE IS PROVIDED "AS IS", WITHOUT WARRANTY OF ANY KIND, EXPRESS OR
# IMPLIED, INCLUDING BUT NOT LIMITED TO THE WARRANTIES OF MERCHANTABILITY,
# FITNESS FOR A PARTICULAR PURPOSE AND NON-INFRINGEMENT. IN NO EVENT SHALL THE
# AUTHORS OR COPYRIGHT HOLDERS BE LIABLE FOR ANY CLAIM, DAMAGES OR OTHER
# LIABILITY, WHETHER IN AN ACTION OF CONTRACT, TORT OR OTHERWISE, ARISING FROM,
# OUT OF OR IN CONNECTION WITH THE SOFTWARE OR THE USE OR OTHER DEALINGS IN THE
# SOFTWARE.
"""The main entry point. Invoke as `aibolit' or `python -m aibolit'.
"""

import argparse
import concurrent.futures
import json
import multiprocessing
import operator
import os
import pickle
import sys
import time
import traceback
from collections import defaultdict
from os import scandir
from pathlib import Path
from sys import stdout
<<<<<<< HEAD
from typing import List, Dict, Any
=======
from typing import List, Any, Dict, Tuple

import javalang
>>>>>>> 89f8c6a4
import numpy as np  # type: ignore
import requests
from lxml import etree  # type: ignore
from pkg_resources import parse_version

from aibolit import __version__
from aibolit.config import Config
from aibolit.ml_pipeline.ml_pipeline import train_process, collect_dataset

dir_path = os.path.dirname(os.path.realpath(__file__))


def list_dir(path, files):
    dir_list = []
    for entry in scandir(path):
        if entry.is_dir():
            dir_list.append(entry.path)
            dir_list.extend(list_dir(entry.path, files))
        elif entry.is_file() \
                and entry.path.endswith('.java') \
                and entry.name != 'package-info.java':
            files.append(entry.path)
    return dir_list


def predict(input_params, model, args):
    features_order = model.features_conf['features_order']
    # add ncss to last column. We will normalize all patterns by that value
    # deepcode ignore ExpectsIntDislikesStr: false-positive recommendation of deepcode
    input = [input_params[i] for i in features_order] + [input_params['M2']]
    th = float(args.threshold) or 1.0
    preds, importances = model.informative(input, th=th)

    return {features_order[int(x)]: int(x) for x in preds}, list(importances)


def run_parse_args(commands_dict):
    parser = argparse.ArgumentParser(
        description='Find the pattern which has the largest impact on readability',
        usage='''aibolit <command> [<args>]

        You can run 1 command:
        train          Train model
        check          Recommend pattern
        recommend      Recommend pattern. The same as recommend, just another acronym''')

    parser.add_argument('command', help='Subcommand to run')
    parser.add_argument(
        '--version', action='version',
        version='%(prog)s {version}'.format(version=__version__)
    )
    # parse_args defaults to [1:] for args, but you need to
    # exclude the rest of the args too, or validation will fail
    args = parser.parse_args(sys.argv[1:2])
    if args.command not in commands_dict:
        parser.print_help()
        exit(1)

    return commands_dict[args.command]()


def train():
    parser = argparse.ArgumentParser(
        description='Collect dataset and train model'
    )
    parser.add_argument(
        '--java_folder',
        help='full path to directory',
        default=False,
        required=False
    )
    parser.add_argument(
        '--max_classes',
        type=lambda v: sys.maxsize if v == '' else int(v),
        required=False,
        default=None
    )
    parser.add_argument(
        '--skip_collect_dataset',
        required=False,
        default=False,
        action='store_true'
    )
    parser.add_argument(
        '--dataset_file',
        required=False,
        default=False
    )
    args = parser.parse_args(sys.argv[2:])
    if not args.skip_collect_dataset:
        collect_dataset(args)
    train_process()


def __count_value(value_dict, input_params, code_lines_dict, java_file: str, is_metric=False):
    """
    Count value for input dict

    :param value_dict: Pattern item or Metric item from CONFIG
    :param input_params: list with calculated patterns/metrics
    :param code_lines_dict: list with found code lines of patterns/metrics
    :param java_file: full path for java file
    :is_metric: is item metric?
    :return: None, it has side-effect
    """
    acronym = value_dict['code']
    try:
        val = value_dict['make']().value(java_file)
        if not is_metric:
            input_params[acronym] = len(val)
            code_lines_dict['lines_' + acronym] = val
        else:
            input_params[acronym] = val
    except Exception:
        exc_type, exc_value, exc_tb = sys.exc_info()
        raise Exception("Can't count {} metric: {}".format(
            acronym,
            str(type(exc_value)))
        )


def flatten(l):
    return [item for sublist in l for item in sublist]


<<<<<<< HEAD
def add_pattern_if_ignored(
        dct: Dict[str, Any],
        pattern_item: Dict[Any, Any],
        results_list: List[Any]):
    """ If pattern code is not ignored, add it to the result list

    :param dct: dict, where key is pattern, value is list of lines range to ignore
    :param pattern_item: pattern dict which was get after `inference` function
    :param results_list: result list to add

    """
    ignored_lines = dct.get(pattern_item['pattern_code'])
    if ignored_lines:
        for place in ignored_lines:
            # ger liens range of ignored code
            start_line_to_ignore = place[0]
            end_line_to_ignore = place[1]
            new_code_lines = []
            for line in pattern_item['code_lines']:
                if (line >= start_line_to_ignore) and (line <= end_line_to_ignore):
                    continue
                else:
                    new_code_lines.append(line)
            pattern_item['code_lines'] = new_code_lines
            if len(pattern_item['code_lines']) > 0:
                results_list.append(pattern_item)
    else:
        results_list.append(pattern_item)


def find_start_and_end_lines(node):
=======
def find_annotation_by_node_type(
        tree: javalang.tree.CompilationUnit,
        node_type) -> Dict[Any, Any]:
    """Search nodes with annotations.

    :param tree: javalang.tree
    :param node_type: Node type of javalang.tree
    :return
    dict with annotations, where key is node, value is list of string annotations;
    """
    annonations = defaultdict(list)
    for _, node in tree.filter(node_type):
        if node.annotations:
            for a in node.annotations:
                if hasattr(a.element, 'value'):
                    if 'aibolit' in a.element.value:
                        annonations[node].append(
                            a.element.value.split('.')[1].rstrip('\"')
                        )
                elif hasattr(a.element, 'values'):
                    for j in a.element.values:
                        if 'aibolit' in j.value:
                            annonations[node].append(
                                j.value.split('.')[1].rstrip('\"')
                            )
    return annonations


def find_start_and_end_lines(node) -> Tuple[int, int]:
>>>>>>> 89f8c6a4
    max_line = node.position.line

    def traverse(node):
        if hasattr(node, 'children'):
            for child in node.children:
                if isinstance(child, list) and (len(child) > 0):
                    for item in child:
                        traverse(item)
                else:
                    if hasattr(child, '_position'):
                        nonlocal max_line
                        if child._position.line > max_line:
                            max_line = child._position.line
                            return
        else:
            return

    traverse(node)
    return node.position.line, max_line


def calculate_patterns_and_metrics(file, args):
    code_lines_dict = input_params = {}  # type: ignore
    error_string = None
    patterns_to_suppress = args.suppress
    try:
        config = Config.get_patterns_config()
        for pattern in config['patterns']:
            if pattern['code'] in config['patterns_exclude']:
                continue
            if pattern['code'] in patterns_to_suppress:
                input_params[pattern['code']] = 0
            else:
                __count_value(pattern, input_params, code_lines_dict, file)

        for metric in config['metrics']:
            if metric['code'] in config['metrics_exclude']:
                continue
            __count_value(metric, input_params, code_lines_dict, file, is_metric=True)
    except Exception as ex:
        error_string = str(ex)
        input_params = []  # type: ignore

    return input_params, code_lines_dict, error_string


def inference(
        input_params: List[int],
        code_lines_dict,
        args):
    """
    Find a pattern which has the largest impact on target

    :param input_params: list if calculated patterns/metrics
    :param code_lines_dict: list with found code lines of patterns/metrics
    :param file: filename

    :return: list of results with code_lies for each pattern and its name
    """
    model_path = args.model
    do_full_report = args.full
    results = []
    if input_params:
        if not model_path:
            model_path = Config.folder_model_data()
        with open(model_path, 'rb') as fid:
            model = pickle.load(fid)
        sorted_result, importances = predict(input_params, model, args)
        patterns_list = model.features_conf['patterns_only']
        for iter, (key, val) in enumerate(sorted_result.items()):
            if key in patterns_list:
                pattern_code = key
                code_lines = code_lines_dict.get('lines_' + key)
                importance = importances[iter] * input_params[pattern_code]

                # We show only patterns with positive importance
                if code_lines and importance > 0:
                    if code_lines:
                        pattern_name = \
                            [x['name'] for x in Config.get_patterns_config()['patterns']
                             if x['code'] == pattern_code][0]
                        results.append(
                            {'code_lines': code_lines,
                             'pattern_code': pattern_code,
                             'pattern_name': pattern_name,
                             'importance': importance
                             })
                    if not do_full_report:
                        break
    else:
        return results

    return results


def run_recommend_for_file(file: str, args):
    """
    Calculate patterns and metrics, pass values to model and suggest pattern to change
    :param file: file to analyze
    :param args: different command line arguments
    :return: dict with code lines, filename and pattern name
    """
    java_file = str(Path(os.getcwd(), file))
    input_params, code_lines_dict, error_string = calculate_patterns_and_metrics(java_file, args)

    if not input_params:
        results_list = []  # type: ignore
        error_string = 'Empty java file; ncss = 0'
    #  deepcode ignore ExpectsIntDislikesStr: False positive
    elif input_params['M2'] == 0:
        results_list = []  # type: ignore
        error_string = 'Empty java file; ncss = 0'
    else:
        results_list = inference(input_params, code_lines_dict, args)

    if error_string:
        ncss = 0
    else:
        ncss = input_params.get('M4', 0)

    return {
        'filename': file,
        'results': results_list,
        'error_string': error_string,
        'ncss': ncss,
    }


def create_xml_tree(results, full_report, cmd, exit_code):
    """
    Creates xml from output of `check` function
    :param results: output of `check` function
    :return: xml string
    """
    importances_for_all_classes = []
    top = etree.Element('report')
    header_tag = etree.SubElement(top, 'header')
    importances_for_all_classes_tag = etree.SubElement(header_tag, 'score')
    datetime_tag = etree.SubElement(header_tag, 'datetime')
    datetime_tag.addprevious(etree.Comment('datetime in ms'))
    datetime_tag.text = str(int(round(time.time() * 1000)))
    version_tag = etree.SubElement(header_tag, 'version')
    version_tag.text = str(__version__)
    files_number_tag = etree.SubElement(header_tag, 'files')
    files_number_tag.addprevious(etree.Comment('Files with found patterns'))
    files_number_tag.text = str(len(
        [x for x in results
         if (not x.get('error_string') and x.get('results'))]
    ))
    patterns_number_tag = etree.SubElement(header_tag, 'patterns')
    ncss_tag = etree.SubElement(header_tag, 'ncss')
    ncss_tag.text = str(sum([x['ncss'] for x in results]))
    cmd_tag = etree.SubElement(header_tag, 'cmd')
    cmd_tag.text = ' '.join(cmd)
    cmd_tag = etree.SubElement(header_tag, 'exit_code')
    cmd_tag.text = str(exit_code)
    total_patterns = 0
    files = etree.SubElement(top, 'files')
    if not full_report:
        files.addprevious(etree.Comment('Show pattern with the largest contribution to Cognitive Complexity'))
    else:
        files.addprevious(etree.Comment('Show all patterns'))
    for result_for_file in results:
        file = etree.SubElement(files, 'file')
        filename = result_for_file.get('filename')
        name = etree.SubElement(file, 'path')
        output_string_tag = etree.SubElement(file, 'summary')
        name.text = filename
        results_item = result_for_file.get('results')
        errors_string = result_for_file.get('error_string')
        if not results_item and not errors_string:
            output_string = 'Your code is perfect in aibolit\'s opinion'
            output_string_tag.text = output_string
        elif not results_item and errors_string:
            output_string = 'Error when calculating patterns: {}'.format(str(errors_string))
            output_string_tag.text = output_string
        else:
            output_string = 'Some issues found'
            output_string_tag.text = output_string
            importances_sum_tag = etree.SubElement(file, 'score')
            patterns_tag = etree.SubElement(file, 'patterns')
            patterns_number = len(result_for_file['results'])
            total_patterns += patterns_number
            importance_for_class = []
            for i, pattern in enumerate(result_for_file['results'], start=1):
                if pattern.get('pattern_code'):
                    pattern_item = etree.SubElement(patterns_tag, 'pattern')
                    pattern_name_str = pattern.get('pattern_name')
                    details = etree.SubElement(pattern_item, 'details')
                    details.text = pattern_name_str or ''
                    pattern_item.attrib['code'] = pattern.get('pattern_code')
                    code_lines_items = pattern.get('code_lines')
                    pattern_score = pattern.get('importance')
                    pattern_score_tag = etree.SubElement(pattern_item, 'score')
                    pattern_score_tag.text = '{:.2f}'.format(pattern_score) or ''
                    pattern_score_tag = etree.SubElement(pattern_item, 'order')
                    pattern_score_tag.text = '{}/{}'.format(i, patterns_number)
                    importance_for_class.append(pattern_score)
                    if code_lines_items:
                        code_lines_lst_tree_node = etree.SubElement(pattern_item, 'lines')
                        for code_line in code_lines_items:
                            code_line_elem = etree.SubElement(code_lines_lst_tree_node, 'number')
                            code_line_elem.text = str(code_line)
            score_for_class = sum(importance_for_class)
            importances_sum_tag.text = str(score_for_class)
            importances_for_all_classes.append(score_for_class)

    patterns_number_tag.text = str(total_patterns)
    if importances_for_all_classes:
        importances_for_all_classes_tag.text = str(np.mean(importances_for_all_classes))

    return top


def get_exit_code(results):
    """
    Analyzed recommendation results and generate exit_code for pipeline
    """

    files_analyzed = len(results)
    errors_number = 0
    perfect_code_number = 0
    for result_for_file in results:
        results = result_for_file.get('results')
        errors_string = result_for_file.get('error_string')
        if not results and not errors_string:
            perfect_code_number += 1
        elif not results and errors_string:
            errors_number += 1

    if errors_number == files_analyzed:
        # we have errors everywhere
        exit_code = 2
    elif perfect_code_number == files_analyzed:
        # everything is good
        exit_code = 0
    else:
        # we have some recommendation
        exit_code = 1

    return exit_code


def create_text(results, full_report, is_long=False):
    importances_for_all_classes = []
    buffer = []
    total_patterns = 0
    if not full_report:
        buffer.append('Show pattern with the largest contribution to Cognitive Complexity')
    else:
        buffer.append('Show all patterns')
    for result_for_file in results:
        filename = result_for_file.get('filename')
        results_item = result_for_file.get('results')
        errors_string = result_for_file.get('error_string')
        if not results_item and not errors_string:
            # Do nothing, patterns were not found
            pass
        if not results_item and errors_string:
            output_string = '{}: error when calculating patterns: {}'.format(
                filename,
                str(errors_string)
            )
            buffer.append(output_string)
        elif results_item and not errors_string:
            # get unique patterns score
            patterns_scores = print_total_score_for_file(buffer, filename, importances_for_all_classes, result_for_file)
            patterns_number = len(patterns_scores)
            pattern_number = 0
            cur_pattern_name = ''
            for pattern_item in result_for_file['results']:
                pattern_score = pattern_item.get('importance')
                code = pattern_item.get('pattern_code')
                if code:
                    pattern_name_str = pattern_item.get('pattern_name')
                    if cur_pattern_name != pattern_name_str:
                        pattern_number += 1
                        cur_pattern_name = pattern_name_str
                    buffer.append('{}[{}]: {} ({}: {:.2f} {}/{})'.format(
                        filename,
                        pattern_item.get('code_line'),
                        pattern_name_str,
                        code,
                        pattern_score,
                        pattern_number,
                        patterns_number))

            total_patterns += pattern_number
    if importances_for_all_classes:
        show_summary(buffer, importances_for_all_classes, is_long, results, total_patterns)

    return buffer


def show_summary(buffer, importances_for_all_classes, is_long, results, total_patterns):
    files_number = len(
        [x for x in results
         if (not x.get('errors_string') and x.get('results'))
         ])
    ncss = sum(
        [x['ncss'] for x in results
         if (not x.get('errors_string') and x.get('results'))])
    if not is_long:
        buffer.append('Total score: {:.2f}, files seen: {}, patterns found: {}, ncss: {}'.format(
            np.mean(importances_for_all_classes),
            files_number,
            total_patterns,
            ncss
        ))
    else:
        buffer.append('Total score: {:.2f}, files seen: {}, ncss {}'.format(
            np.mean(importances_for_all_classes),
            files_number,
            ncss
        ))


def print_total_score_for_file(
        buffer: List[str],
        filename: str,
        importances_for_all_classes: List[int],
        result_for_file):
    patterns_scores = {}
    for x in result_for_file['results']:
        patterns_scores[x['pattern_name']] = x['importance']
    importances_for_class = sum(patterns_scores.values())
    importances_for_all_classes.append(importances_for_class)
    buffer.append('{} score: {}'.format(filename, importances_for_class))
    return patterns_scores


def check():
    """Run check pipeline."""

    parser = argparse.ArgumentParser(
        description='Get recommendations for Java code',
        usage='aibolit check < --folder | --filenames > [--model] '
              '[--threshold] [--full] [--format]')

    group_exclusive = parser.add_mutually_exclusive_group(required=True)

    group_exclusive.add_argument(
        '--folder',
        help='path to Java files',
        default=False
    )
    group_exclusive.add_argument(
        '--filenames',
        help='list of Java files',
        nargs="*",
        default=False
    )
    parser.add_argument(
        '--model',
        help='''file where pretrained model is located, the default path is located
        in site-packages and is installed with aibolit automatically''',
        default=False
    )

    parser.add_argument(
        '--threshold',
        help='threshold for predict',
        default=False
    )
    parser.add_argument(
        '--full',
        help='show all recommendations instead of the best one',
        default=False,
        action='store_true'
    )
    parser.add_argument(
        '--format',
        default='compact',
        help='compact (by default), long or xml. Usage: --format=xml'
    )

    parser.add_argument(
        '--suppress',
        default=[]
    )

    parser.add_argument(
        '--exclude',
        action='append',
        nargs='+'
    )

    args = parser.parse_args(sys.argv[2:])

    if args.suppress:
        args.suppress = args.suppress.strip().split(',')
    if args.threshold:
        print('Threshold for model has been set to {}'.format(args.threshold))

    files_to_exclude = handle_exclude_command_line(args)

    if args.filenames:
        files = [str(Path(x).absolute()) for x in args.filenames if x not in files_to_exclude]
    elif args.folder:
        all_files = []
        list_dir(args.folder, all_files)
        files = [str(Path(x).absolute()) for x in all_files if str(x) not in files_to_exclude]

    results = list(run_thread(files, args))
    exit_code = get_exit_code(results)

    if args.format:
        if args.format == 'xml':
            root = create_xml_tree(results, args.full, sys.argv, exit_code)
            tree = root.getroottree()
            tree.write(stdout.buffer, pretty_print=True)
        else:
            if args.format in ['compact', 'short']:
                new_results = format_converter_for_pattern(results)
            elif args.format == 'long':
                new_results = format_converter_for_pattern(results, 'code_line')
            else:
                raise Exception('Unknown format')
            text = create_text(new_results, args.full, True)

            if args.format == 'short':
                print(text[-1])
            else:
                print('\n'.join(text))

    return exit_code


def handle_exclude_command_line(args):
    files_to_exclude = []
    exc_string = 'Usage: --exclude=<glob pattern> ' \
                 '--exclude=<glob pattern> ... ' \
                 '--exclude=folder_to_find_exceptions '
    if args.exclude:
        if len(args.exclude) < 2:
            raise Exception(exc_string)
        try:
            folder_to_exclude = args.exclude[-1][0]
            glob_patterns = [x[0] for x in args.exclude[:-1]]
            for glob_p in glob_patterns:
                files_to_exclude.extend([str(x.absolute()) for x in list(Path(folder_to_exclude).glob(glob_p))])

        except Exception:
            raise Exception(exc_string)
    return files_to_exclude


def format_converter_for_pattern(results, sorted_by=None):
    """
    Reformat data where data are sorted by patterns importance
    (it is already sorted in the input).
    Then lines are sorted in ascending order.
    """

    for file in results:
        items = file.get('results')
        if items:
            new_items = flatten([
                [{'pattern_code': x['pattern_code'],
                  'pattern_name': x['pattern_name'],
                  'code_line': line,
                  'importance': x['importance']
                  } for line in sorted(x['code_lines'])] for x in items
            ])
            if not sorted_by:
                file['results'] = sorted(new_items, key=lambda e: (-e['importance'], e['pattern_code'], e['code_line']))
            else:
                file['results'] = sorted(new_items, key=operator.itemgetter(sorted_by, 'pattern_code'))

    return results


def version():
    """
    Parses arguments and shows current version of program.
    """

    parser = argparse.ArgumentParser(
        description='Show version')
    parser.add_argument(
        '--version',
    )
    print('%(prog)s {version}'.format(version=__version__))


def run_thread(files, args):
    """
    Parallel patterns/metrics calculation
    :param files: list of java files to analyze

    """
    with concurrent.futures.ThreadPoolExecutor(max_workers=multiprocessing.cpu_count()) as executor:
        future_results = [executor.submit(run_recommend_for_file, file, args) for file in files]
        concurrent.futures.wait(future_results)
        for future in future_results:
            yield future.result()


def get_versions(pkg_name):
    url = f'https://pypi.python.org/pypi/{pkg_name}/json'
    releases = json.loads(requests.get(url).content)['releases']
    return sorted(releases, key=parse_version, reverse=True)


def main():
    try:
        max_available_version = get_versions('aibolit')[0]
        if max_available_version != __version__:
            print('Version {} is available, but you are using {}'.format(
                max_available_version,
                __version__
            ))
    except requests.exceptions.ConnectionError:
        print('Can\'t check aibolit version. Network is not available')
    try:
        commands = {
            'train': lambda: train(),
            'check': lambda: check(),
            'recommend': lambda: check(),
            'version': lambda: version(),
        }
        exit_code = run_parse_args(commands)
    except Exception:
        traceback.print_exc()
        sys.exit(2)
    else:
        sys.exit(exit_code)


if __name__ == '__main__':
    main()<|MERGE_RESOLUTION|>--- conflicted
+++ resolved
@@ -37,13 +37,9 @@
 from os import scandir
 from pathlib import Path
 from sys import stdout
-<<<<<<< HEAD
-from typing import List, Dict, Any
-=======
 from typing import List, Any, Dict, Tuple
 
 import javalang
->>>>>>> 89f8c6a4
 import numpy as np  # type: ignore
 import requests
 from lxml import etree  # type: ignore
@@ -169,7 +165,6 @@
     return [item for sublist in l for item in sublist]
 
 
-<<<<<<< HEAD
 def add_pattern_if_ignored(
         dct: Dict[str, Any],
         pattern_item: Dict[Any, Any],
@@ -200,8 +195,6 @@
         results_list.append(pattern_item)
 
 
-def find_start_and_end_lines(node):
-=======
 def find_annotation_by_node_type(
         tree: javalang.tree.CompilationUnit,
         node_type) -> Dict[Any, Any]:
@@ -231,7 +224,6 @@
 
 
 def find_start_and_end_lines(node) -> Tuple[int, int]:
->>>>>>> 89f8c6a4
     max_line = node.position.line
 
     def traverse(node):
