--- conflicted
+++ resolved
@@ -4,12 +4,7 @@
 
 import numpy as np
 import pandas as pd
-<<<<<<< HEAD
-from catboost import CatBoostRegressor
-=======
-import torch.nn as nn
 from catboost import CatBoostRegressor, CatBoost
->>>>>>> 814d5266
 from sklearn.base import BaseEstimator
 from sklearn.preprocessing import StandardScaler
 
@@ -95,14 +90,14 @@
                 'depth': [4, 6, 10],
                 'l2_leaf_reg': [1, 3, 5, 7, 9]}
 
-        grid_search_result = model.grid_search(grid, 
-                                            X=X, 
-                                            y=y, 
-                                            # plot=display,
-                                            verbose=display)
-        
+        model.grid_search(
+            grid,
+            X=X,
+            y=y,
+            verbose=display)
+
         self.model = model
-        self.model.fit(X_train, y_train.ravel())
+        self.model.fit(X, y.ravel())
 
     def __get_pairs(self, item):
         pattern_importances = item * self.model.feature_importances_
@@ -114,17 +109,6 @@
 
     def predict(self, X, quantity_func='log'):
         """
-<<<<<<< HEAD
-        Args:
-            X: np.array with shape (number of snippets, number of patterns) or
-                (number of patterns, ).
-            quantity_func: str, type of function that will be applied to
-                number of occurrences.
-
-        Returns:
-            ranked: np.array with shape (number of snippets, number of patterns)
-                of sorted patterns in non-increasing order for eack snippet of
-=======
         Args: 
             X: np.array with shape (number of snippets, number of patterns) or
                 (number of patterns, ). 
@@ -133,8 +117,7 @@
         
         Returns:
             ranked: np.array with shape (number of snippets, number of patterns)
-                of sorted patterns in non-increasing order for eack snippet of 
->>>>>>> 814d5266
+                of sorted patterns in non-increasing order for eack snippet of
                 code.
         """
 
@@ -148,11 +131,7 @@
             'exp': lambda x: np.exp(x + 1),
             'linear': lambda x: x,
         }
-<<<<<<< HEAD
 
-=======
-        
->>>>>>> 814d5266
         for snippet in X:
             try:
                 item = quantity_funcs[quantity_func](snippet)
