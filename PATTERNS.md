Patterns Dictionary
---

The code pattern is a rule of writing code. One proposes a hypothesis that using 
such patterns may affect the quality of source code.

***

*Title*: Variable is declared in the middle of the method body.

*Code:* var_middle

*Description*: All variable we need in a method have to be declared at the 
beginning of the method. If variable declared inside method body following 
after logical blocks we consider that this is the pattern.

*Examples*: 

```java
// The declaration of variable list is match pattern.
static void myMethod2() { 
    int b = 4;
    b = b + 6;
    List<Integer> list = new List<Integer>();
}
```

***

*Title*: Using ```instanceof``` operator.

*Code:* **instance_of**

*Description*: Using of ```instanceof``` operator considered as pattern.

*Examples*: 

```java
public static void main(String[] args) {
    Child obj = new Child();
    if (obj instanceof String)
        System.out.println("obj is instance of Child");
}
```


***

*Title*: Force type casting.

*Code:* **force_type_cast**

*Description*: The force type casting considered as a pattern.

*Examples*:

```java
// casting to int is 
public int square (int n) {
    return (int) java.lang.Math.pow(n,2);
}
```

***

*Title*: String concatenation using ```+``` operator.

*Code:* **string_concat**

*Description*: Any usage string concatenation using ```+``` operator is considered
as pattern match. 

*Examples*:

```java
public void start() {
    // this line is match the pattern
    System.out.println("test" + str1 + "34234" + str2);
    list = new ArrayList<>();
    for (int i = 0; i < 10; i++)
        list.add(Boolean.FALSE);
}
```


***

*Title*: Override method calls parent method.

*Code:* **super_method_call**

*Description*: If we call parent method from override class method it is considered
as the pattern.

*Examples*:

```java
@Override
public void method1() {
    System.out.println("subclass method1");
    super.method1();
}
```

***

*Title*: Line distance between variable declaration and first usage greater then threshold.

*Code:* **var_decl_diff**

*Description*: If line distance between variable declaration and first usage
exceeds some threshold we consider it as the pattern. We calculate only non-empty
lines.

*Examples*:

```java
// variable a declared and used with 2 lines distance
static void myMethod() { 
    string path1 = '/tmp/test1';
    int a = 4;

    string path2 = '/tmp/test2';
    string path3 = '/tmp/test3';
    a = a + 4;
}
```

***

*Title*: Class constructor except ```this``` contains other code.

*Code:* **smell_constructor**

*Description*: 

*Examples*:

***

*Title*: Usage of method chaining more than one time.

*Code*: **method_chain**

*Description*: If we use more than one method chaining invocation.

*Examples*:

```java
// here we use method chaining 4 times
public void start() {
    MyObject.Start()
        .SpecifySomeParameter()
        .SpecifySomeOtherParameter()
        .Execute();
}
```


***

*Title*: Null checks

*Code*: **null_check**

*Description*: If we check that something equals null (except in constructor)
it is considered a pattern.

*Examples*:

```java
class Foo {
  private String z;
  void x() {
    if (this.z == null) { // here!
      throw new RuntimeException("oops");
    }
  }
}
```

<<<<<<< HEAD
***

*Title*: Assert in code

*Code*: **assert_in_code**

*Description*: If there is an `assert` statement in code block, and name
of class doesn't end with `Test`, it is considered a pattern.

*Example*:

```java
class Book {
  void foo(String x) {
    assert x != null; // here
  }
=======

***

*Title*: Many primary ctors

*Code*: **many_primary_ctors**

*Description*: If there is more than one primary constructors in a class, it is
considered a pattern.

*Examples*:

```java
class Book {
    private final int a;
    Book(int x) { // first primary ctor
        this.a = x;
    }
    Book() { // second
        this.a = 0;
    }
>>>>>>> e51adf2e
}
```<|MERGE_RESOLUTION|>--- conflicted
+++ resolved
@@ -178,25 +178,6 @@
   }
 }
 ```
-
-<<<<<<< HEAD
-***
-
-*Title*: Assert in code
-
-*Code*: **assert_in_code**
-
-*Description*: If there is an `assert` statement in code block, and name
-of class doesn't end with `Test`, it is considered a pattern.
-
-*Example*:
-
-```java
-class Book {
-  void foo(String x) {
-    assert x != null; // here
-  }
-=======
 
 ***
 
@@ -218,6 +199,22 @@
     Book() { // second
         this.a = 0;
     }
->>>>>>> e51adf2e
-}
-```+}
+```
+
+***
+
+*Title*: Assert in code
+
+*Code*: **assert_in_code**
+
+*Description*: If there is an `assert` statement in code block, and name
+of class doesn't end with `Test`, it is considered a pattern.
+
+*Example*:
+
+```java
+class Book {
+  void foo(String x) {
+    assert x != null; // here
+  }