Patterns Dictionary
---

The code pattern is a rule of writing code. One proposes a hypothesis that using 
such patterns may affect the quality of source code.

***

*Title*: Variable is declared in the middle of the method body.

*Code:* var_middle

*Description*: All variable we need in a method have to be declared at the 
beginning of the method. If variable declared inside method body following 
after logical blocks we consider that this is the pattern.

*Examples*: 

```java
// The declaration of variable list is match pattern.
static void myMethod2() { 
    int b = 4;
    b = b + 6;
    List<Integer> list = new List<Integer>();
}
```

***

*Title*: Using ```instanceof``` operator.

*Code:* **instance_of**

*Description*: Using of ```instanceof``` operator considered as pattern.

*Examples*: 

```java
public static void main(String[] args) {
    Child obj = new Child();
    if (obj instanceof String)
        System.out.println("obj is instance of Child");
}
```


***

*Title*: Force type casting.

*Code:* **force_type_cast**

*Description*: The force type casting considered as a pattern.

*Examples*:

```java
// casting to int is 
public int square (int n) {
    return (int) java.lang.Math.pow(n,2);
}
```

***

*Title*: String concatenation using ```+``` operator.

*Code:* **string_concat**

*Description*: Any usage string concatenation using ```+``` operator is considered
as pattern match. 

*Examples*:

```java
public void start() {
    // this line is match the pattern
    System.out.println("test" + str1 + "34234" + str2);
    list = new ArrayList<>();
    for (int i = 0; i < 10; i++)
        list.add(Boolean.FALSE);
}
```


***

*Title*: Override method calls parent method.

*Code:* **super_method_call**

*Description*: If we call parent method from override class method it is considered
as the pattern.

*Examples*:

```java
@Override
public void method1() {
    System.out.println("subclass method1");
    super.method1();
}
```

***

*Title*: Line distance between variable declaration and first usage greater then threshold.

*Code:* **var_decl_diff**

*Description*: If line distance between variable declaration and first usage
exceeds some threshold we consider it as the pattern. We calculate only non-empty
lines.

*Examples*:

```java
// variable a declared and used with 2 lines distance
static void myMethod() { 
    string path1 = '/tmp/test1';
    int a = 4;

    string path2 = '/tmp/test2';
    string path3 = '/tmp/test3';
    a = a + 4;
}
```

***

*Title*: Class constructor except ```this``` contains other code.

*Code:* **smell_constructor**

*Description*: 

*Examples*:

***

*Title*: Usage of method chaining more than one time.

*Code*: **method_chain**

*Description*: If we use more than one method chaining invocation.

*Examples*:

```java
// here we use method chaining 4 times
public void start() {
    MyObject.Start()
        .SpecifySomeParameter()
        .SpecifySomeOtherParameter()
        .Execute();
}
```


***

*Title*: Null checks

*Code*: **null_check**

*Description*: If we check that something equals null (except in constructor)
it is considered a pattern.

*Examples*:

```java
class Foo {
  private String z;
  void x() {
    if (this.z == null) { // here!
      throw new RuntimeException("oops");
    }
  }
}
```

***

<<<<<<< HEAD
*Title*: Non final attributes

*Code*: **non_final_attribute**

*Description*: Once we see a mutable attribute (without final modifier), it's 
=======
*Title*: Many primary ctors

*Code*: **many_primary_ctors**

*Description*: If there is more than one primary constructors in a class, it is
>>>>>>> 41b51c6f
considered a pattern.

*Examples*:

```java
class Book {
<<<<<<< HEAD
  private int id;
  // something else
}
```
=======
    private final int a;
    Book(int x) { // first primary ctor
        this.a = x;
    }
    Book() { // second
        this.a = 0;
    }
}
```

***

*Title*: Assert in code

*Code*: **assert_in_code**

*Description*: If there is an `assert` statement in code block, and name
of class doesn't end with `Test`, it is considered a pattern.

*Example*:

```java
class Book {
  void foo(String x) {
    assert x != null; // here
  }
>>>>>>> 41b51c6f
<|MERGE_RESOLUTION|>--- conflicted
+++ resolved
@@ -181,31 +181,18 @@
 
 ***
 
-<<<<<<< HEAD
-*Title*: Non final attributes
-
-*Code*: **non_final_attribute**
-
-*Description*: Once we see a mutable attribute (without final modifier), it's 
-=======
 *Title*: Many primary ctors
 
 *Code*: **many_primary_ctors**
 
 *Description*: If there is more than one primary constructors in a class, it is
->>>>>>> 41b51c6f
 considered a pattern.
 
 *Examples*:
 
 ```java
 class Book {
-<<<<<<< HEAD
-  private int id;
-  // something else
-}
-```
-=======
+
     private final int a;
     Book(int x) { // first primary ctor
         this.a = x;
@@ -218,6 +205,21 @@
 
 ***
 
+*Title*: Non final attributes
+
+*Code*: **non_final_attribute**
+
+*Description*: Once we see a mutable attribute (without final modifier), it's considered a pattern.
+
+```java
+class Book {
+  private int id;
+  // something else
+}
+```
+
+***
+
 *Title*: Assert in code
 
 *Code*: **assert_in_code**
@@ -232,4 +234,4 @@
   void foo(String x) {
     assert x != null; // here
   }
->>>>>>> 41b51c6f
+```
